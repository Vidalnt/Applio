# Core dependencies
pip>=23.3; sys_platform == 'darwin'
wheel; sys_platform == 'darwin'
PyYAML; sys_platform == 'darwin'
numpy==1.23.5
requests>=2.31.0,<2.32.0
tqdm
wget
pydantic==2.8.2
fastapi==0.112.0
starlette==0.37.2

# Audio processing
ffmpeg-python>=0.2.0
faiss-cpu==1.7.3
librosa==0.9.2
pyworld==0.3.4
scipy==1.11.1
soundfile==0.12.1
praat-parselmouth
noisereduce
versatile-audio-upscaler
pedalboard
stftpitchshift

# Machine learning and deep learning
omegaconf>=2.0.6; sys_platform == 'darwin' 
numba; sys_platform == 'linux'
numba==0.57.0; sys_platform == 'darwin' or sys_platform == 'win32'
torch==2.3.1
torchaudio==2.3.1
torchvision==0.18.1
torchcrepe==0.0.23
torchfcpe
einops
libf0
transformers==4.44.2

# Visualization and UI
matplotlib==3.7.2
tensorboard
gradio==4.43.0

# Miscellaneous utilities
certifi>=2023.07.22; sys_platform == 'darwin'  
antlr4-python3-runtime==4.8; sys_platform == 'darwin'
ffmpy==0.3.1
tensorboardX
edge-tts==6.1.9
pypresence
beautifulsoup4
flask
local-attention
<<<<<<< HEAD
nnAudio
soxr
=======
>>>>>>> 9ba00f0e
<|MERGE_RESOLUTION|>--- conflicted
+++ resolved
@@ -51,8 +51,3 @@
 beautifulsoup4
 flask
 local-attention
-<<<<<<< HEAD
-nnAudio
-soxr
-=======
->>>>>>> 9ba00f0e
