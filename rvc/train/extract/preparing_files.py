import os
import shutil
from random import shuffle
from rvc.configs.config import Config
import json

config = Config()


def generate_config(rvc_version: str, vocoder_type: str, sample_rate: int, model_path: str):
    if rvc_version == "v2":
        if vocoder_type == "bigvsan":
            vocoder_type = "bigvgan"
        config_path = os.path.join(
            "rvc", "configs", rvc_version, vocoder_type, f"{sample_rate}.json"
        )
    elif rvc_version == "v1":
        config_path = os.path.join(
            "rvc", "configs", rvc_version, f"{sample_rate}.json"
        )
    config_save_path = os.path.join(model_path, "config.json")
    if not os.path.exists(config_save_path):
        shutil.copyfile(config_path, config_save_path)


def generate_filelist(
    pitch_guidance: bool, model_path: str, rvc_version: str, sample_rate: int
):
    gt_wavs_dir = os.path.join(model_path, "sliced_audios")
    feature_dir = os.path.join(model_path, f"{rvc_version}_extracted")

    f0_dir, f0nsf_dir = None, None
    f0_dir = os.path.join(model_path, "f0")
    f0nsf_dir = os.path.join(model_path, "f0_voiced")

    gt_wavs_files = set(name.split(".")[0] for name in os.listdir(gt_wavs_dir))
    feature_files = set(name.split(".")[0] for name in os.listdir(feature_dir))

    f0_files = set(name.split(".")[0] for name in os.listdir(f0_dir))
    f0nsf_files = set(name.split(".")[0] for name in os.listdir(f0nsf_dir))
    names = gt_wavs_files & feature_files & f0_files & f0nsf_files

    options = []
    mute_base_path = os.path.join(current_directory, "logs", "mute")
    sids = []
    for name in names:
        sid = name.split("_")[0]
        if sid not in sids:
            sids.append(sid)
        options.append(
            f"{gt_wavs_dir}/{name}.wav|{feature_dir}/{name}.npy|{f0_dir}/{name}.wav.npy|{f0nsf_dir}/{name}.wav.npy|{sid}"
        )

    mute_audio_path = os.path.join(
        mute_base_path, "sliced_audios", f"mute{sample_rate}.wav"
    )
    mute_feature_path = os.path.join(
        mute_base_path, f"{rvc_version}_extracted", "mute.npy"
    )
    mute_f0_path = os.path.join(mute_base_path, "f0", "mute.wav.npy")
    mute_f0nsf_path = os.path.join(mute_base_path, "f0_voiced", "mute.wav.npy")

    # always adding two files
    for sid in sids:
        options.append(
            f"{mute_audio_path}|{mute_feature_path}|{mute_f0_path}|{mute_f0nsf_path}|{sid}"
        )
        options.append(
            f"{mute_audio_path}|{mute_feature_path}|{mute_f0_path}|{mute_f0nsf_path}|{sid}"
        )
<<<<<<< HEAD
    options = []
    for name in names:
        if pitch_guidance == 1:
            options.append(
                f"{gt_wavs_dir}/{name}.wav|{feature_dir}/{name}.npy|{f0_dir}/{name}.wav.npy|{f0nsf_dir}/{name}.wav.npy|0"
            )
        else:
            options.append(f"{gt_wavs_dir}/{name}.wav|{feature_dir}/{name}.npy|0")
    if pitch_guidance == 1:
        for _ in range(2):
            options.append(
                f"{os.getcwd()}/logs/mute/sliced_audios/mute{sample_rate}.wav|{os.getcwd()}/logs/mute/{rvc_version}_extracted/mute.npy|{os.getcwd()}/logs/mute/f0/mute.wav.npy|{os.getcwd()}/logs/mute/f0_voiced/mute.wav.npy|0"
            )
    else:
        for _ in range(2):
            options.append(
                f"{os.getcwd()}/logs/mute/sliced_audios/mute{sample_rate}.wav|{os.getcwd()}/logs/mute/{rvc_version}_extracted/mute.npy|0"
            )
=======

    file_path = os.path.join(model_path, "model_info.json")
    if os.path.exists(file_path):
        with open(file_path, "r") as f:
            data = json.load(f)
    else:
        data = {}
    data.update(
        {
            "speakers_id": len(sids),
        }
    )
    with open(file_path, "w") as f:
        json.dump(data, f, indent=4)

>>>>>>> 9ba00f0e
    shuffle(options)

    with open(os.path.join(model_path, "filelist.txt"), "w") as f:
        f.write("\n".join(options))<|MERGE_RESOLUTION|>--- conflicted
+++ resolved
@@ -5,7 +5,7 @@
 import json
 
 config = Config()
-
+current_directory = os.getcwd()
 
 def generate_config(rvc_version: str, vocoder_type: str, sample_rate: int, model_path: str):
     if rvc_version == "v2":
@@ -68,26 +68,6 @@
         options.append(
             f"{mute_audio_path}|{mute_feature_path}|{mute_f0_path}|{mute_f0nsf_path}|{sid}"
         )
-<<<<<<< HEAD
-    options = []
-    for name in names:
-        if pitch_guidance == 1:
-            options.append(
-                f"{gt_wavs_dir}/{name}.wav|{feature_dir}/{name}.npy|{f0_dir}/{name}.wav.npy|{f0nsf_dir}/{name}.wav.npy|0"
-            )
-        else:
-            options.append(f"{gt_wavs_dir}/{name}.wav|{feature_dir}/{name}.npy|0")
-    if pitch_guidance == 1:
-        for _ in range(2):
-            options.append(
-                f"{os.getcwd()}/logs/mute/sliced_audios/mute{sample_rate}.wav|{os.getcwd()}/logs/mute/{rvc_version}_extracted/mute.npy|{os.getcwd()}/logs/mute/f0/mute.wav.npy|{os.getcwd()}/logs/mute/f0_voiced/mute.wav.npy|0"
-            )
-    else:
-        for _ in range(2):
-            options.append(
-                f"{os.getcwd()}/logs/mute/sliced_audios/mute{sample_rate}.wav|{os.getcwd()}/logs/mute/{rvc_version}_extracted/mute.npy|0"
-            )
-=======
 
     file_path = os.path.join(model_path, "model_info.json")
     if os.path.exists(file_path):
@@ -103,7 +83,6 @@
     with open(file_path, "w") as f:
         json.dump(data, f, indent=4)
 
->>>>>>> 9ba00f0e
     shuffle(options)
 
     with open(os.path.join(model_path, "filelist.txt"), "w") as f:
