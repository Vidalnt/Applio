--- conflicted
+++ resolved
@@ -18,7 +18,8 @@
 from tabs.settings.restart import stop_train
 
 i18n = I18nAuto()
-sys.path.append(os.getcwd())
+now_dir = os.getcwd()
+sys.path.append(now_dir)
 
 pretraineds_v1 = [
     (
@@ -62,19 +63,15 @@
 
 # Custom Pretraineds
 pretraineds_custom_path = os.path.join(
-<<<<<<< HEAD
-    os.getcwd(), "rvc", "pretraineds", "pretraineds_custom"
-=======
     now_dir, "rvc", "models", "pretraineds", "pretraineds_custom"
->>>>>>> 9ba00f0e
 )
 
-pretraineds_custom_path_relative = os.path.relpath(pretraineds_custom_path, os.getcwd())
+pretraineds_custom_path_relative = os.path.relpath(pretraineds_custom_path, now_dir)
 
 custom_embedder_root = os.path.join(
-    os.getcwd(), "rvc", "models", "embedders", "embedders_custom"
+    now_dir, "rvc", "models", "embedders", "embedders_custom"
 )
-custom_embedder_root_relative = os.path.relpath(custom_embedder_root, os.getcwd())
+custom_embedder_root_relative = os.path.relpath(custom_embedder_root, now_dir)
 
 os.makedirs(custom_embedder_root, exist_ok=True)
 os.makedirs(pretraineds_custom_path_relative, exist_ok=True)
@@ -101,12 +98,12 @@
 
 
 # Dataset Creator
-datasets_path = os.path.join(os.getcwd(), "assets", "datasets")
+datasets_path = os.path.join(now_dir, "assets", "datasets")
 
 if not os.path.exists(datasets_path):
     os.makedirs(datasets_path)
 
-datasets_path_relative = os.path.relpath(datasets_path, os.getcwd())
+datasets_path_relative = os.path.relpath(datasets_path, now_dir)
 
 
 def get_datasets_list():
@@ -122,7 +119,7 @@
 
 
 # Model Names
-models_path = os.path.join(os.getcwd(), "logs")
+models_path = os.path.join(now_dir, "logs")
 
 
 def get_models_list():
@@ -193,7 +190,7 @@
         else:
             dataset_name = format_title(dataset_name)
             audio_file = format_title(os.path.basename(dropbox))
-            dataset_path = os.path.join(os.getcwd(), "assets", "datasets", dataset_name)
+            dataset_path = os.path.join(now_dir, "assets", "datasets", dataset_name)
             if not os.path.exists(dataset_path):
                 os.makedirs(dataset_path)
             destination_path = os.path.join(dataset_path, audio_file)
@@ -206,7 +203,7 @@
                 )
             )
             dataset_path = os.path.dirname(destination_path)
-            relative_dataset_path = os.path.relpath(dataset_path, os.getcwd())
+            relative_dataset_path = os.path.relpath(dataset_path, now_dir)
 
             return None, relative_dataset_path
 
@@ -243,7 +240,7 @@
 ## Get Pth and Index Files
 def get_pth_list():
     return [
-        os.path.relpath(os.path.join(dirpath, filename), os.getcwd())
+        os.path.relpath(os.path.join(dirpath, filename), now_dir)
         for dirpath, _, filenames in os.walk(models_path)
         for filename in filenames
         if filename.endswith(".pth")
@@ -252,7 +249,7 @@
 
 def get_index_list():
     return [
-        os.path.relpath(os.path.join(dirpath, filename), os.getcwd())
+        os.path.relpath(os.path.join(dirpath, filename), now_dir)
         for dirpath, _, filenames in os.walk(models_path)
         for filename in filenames
         if filename.endswith(".index") and "trained" not in filename
@@ -328,6 +325,12 @@
             value="v2",
             interactive=True,
         )
+        vocoder_type = gr.Radio(
+            label=i18n("Vocoder"),
+            choices=["hifigan", "bigvgan", "bigvsan"],
+            value="hifigan",
+            interactive=True,
+        )
     with gr.Accordion(i18n("Preprocess")):
         dataset_path = gr.Dropdown(
             label=i18n("Dataset Path"),
@@ -380,36 +383,12 @@
                     interactive=True,
                     visible=True,
                 )
-<<<<<<< HEAD
-
-                with gr.Column(visible=False) as dataset_creator_settings:
-                    with gr.Accordion(i18n("Dataset Creator")):
-                        dataset_name = gr.Textbox(
-                            label=i18n("Dataset Name"),
-                            info=i18n("Name of the new dataset."),
-                            placeholder=i18n("Enter dataset name"),
-                            interactive=True,
-                        )
-                        upload_audio_dataset = gr.File(
-                            label=i18n("Upload Audio Dataset"),
-                            type="filepath",
-                            interactive=True,
-                        )
-
-            with gr.Column():
-                sample_rate = gr.Radio(
-                    label=i18n("Sampling Rate"),
-                    info=i18n("The sampling rate of the audio files."),
-                    choices=["32000", "40000", "48000"],
-                    value="40000",
-=======
                 process_effects = gr.Checkbox(
                     label=i18n("Process effects"),
                     info=i18n(
                         "It's recommended to deactivate this option if your dataset has already been processed."
                     ),
                     value=True,
->>>>>>> 9ba00f0e
                     interactive=True,
                     visible=True,
                 )
@@ -434,54 +413,6 @@
                     value=0.5,
                     interactive=True,
                 )
-<<<<<<< HEAD
-                vocoder_type = gr.Radio(
-                    label=i18n("Vocoder"),
-                    choices=["hifigan", "bigvgan", "bigvsan"],
-                    value="hifigan",
-                    interactive=True,
-                )
-
-
-        with gr.Accordion(
-            i18n(
-                "We prioritize running the model preprocessing on the GPU for faster performance. If you prefer to use the CPU, simply leave the GPU field blank."
-            ),
-            open=False,
-        ):
-            with gr.Row():
-                with gr.Column():
-                    cpu_cores_preprocess = gr.Slider(
-                        1,
-                        64,
-                        cpu_count(),
-                        step=1,
-                        label=i18n("CPU Cores"),
-                        info=i18n(
-                            "The number of CPU cores to use in the preprocess. The default setting are your cpu cores, which is recommended for most cases."
-                        ),
-                        interactive=True,
-                    )
-
-                with gr.Column():
-                    gpu_preprocess = gr.Textbox(
-                        label=i18n("GPU Number"),
-                        info=i18n(
-                            "Specify the number of GPUs you wish to utilize for preprocess by entering them separated by hyphens (-). For the time being, using multi-gpu will not have a significant effect."
-                        ),
-                        placeholder=i18n("0 to ∞ separated by -"),
-                        value=str(get_number_of_gpus()),
-                        interactive=True,
-                    )
-                    gr.Textbox(
-                        label=i18n("GPU Information"),
-                        info=i18n("The GPU information will be displayed here."),
-                        value=get_gpu_info(),
-                        interactive=False,
-                    )
-
-=======
->>>>>>> 9ba00f0e
         preprocess_output_info = gr.Textbox(
             label=i18n("Output Information"),
             info=i18n("The output information will be displayed here."),
@@ -497,7 +428,7 @@
                 inputs=[
                     model_name,
                     dataset_path,
-                    sample_rate,
+                    sampling_rate,
                     cpu_cores_preprocess,
                     cut_preprocess,
                     process_effects,
@@ -629,8 +560,8 @@
                 pitch_guidance_extract,
                 hop_length,
                 cpu_cores_extract,
-                gpu_extract,              
-                sample_rate,
+                gpu_extract,
+                sampling_rate,
                 embedder_model,
                 embedder_model_custom,
             ],
@@ -838,7 +769,7 @@
                     save_only_latest,
                     save_every_weights,
                     total_epoch,
-                    sample_rate,
+                    sampling_rate,
                     batch_size,
                     gpu,
                     pitch_guidance,
