import json
import os
import random
import sys

import gradio as gr

sys.path.append(os.getcwd())

<<<<<<< HEAD
model_root = os.path.join(os.getcwd(), "logs")
model_root_relative = os.path.relpath(model_root, os.getcwd())
custom_embedder_root = os.path.join(
    os.getcwd(), "rvc", "models", "embedders", "embedders_custom"
)

os.makedirs(custom_embedder_root, exist_ok=True)

custom_embedder_root_relative = os.path.relpath(custom_embedder_root, os.getcwd())

names = [
    os.path.join(root, file)
    for root, _, files in os.walk(model_root_relative, topdown=False)
    for file in files
    if (
        file.endswith((".pth", ".onnx"))
        and not (file.startswith("G_") or file.startswith("D_"))
    )
]

indexes_list = [
    os.path.join(root, name)
    for root, _, files in os.walk(model_root_relative, topdown=False)
    for name in files
    if name.endswith(".index") and "trained" not in name
]

custom_embedders = [
    os.path.join(dirpath, filename)
    for dirpath, _, filenames in os.walk(custom_embedder_root_relative)
    for filename in filenames
    if filename.endswith(".pt")
]


def change_choices():
    names = [
        os.path.join(root, file)
        for root, _, files in os.walk(model_root_relative, topdown=False)
        for file in files
        if (
            file.endswith((".pth", ".onnx"))
            and not (file.startswith("G_") or file.startswith("D_"))
        )
    ]

    indexes_list = [
        os.path.join(root, name)
        for root, _, files in os.walk(model_root_relative, topdown=False)
        for name in files
        if name.endswith(".index") and "trained" not in name
    ]

    custom_embedders = [
        os.path.join(dirpath, filename)
        for dirpath, _, filenames in os.walk(custom_embedder_root_relative)
        for filename in filenames
        if filename.endswith(".pt")
    ]
    return (
        {"choices": sorted(names), "__type__": "update"},
        {"choices": sorted(indexes_list), "__type__": "update"},
        {"choices": sorted(custom_embedders), "__type__": "update"},
        {"choices": sorted(custom_embedders), "__type__": "update"},
    )
=======
from assets.i18n.i18n import I18nAuto
from core import run_tts_script
from tabs.inference.inference import (
    change_choices,
    create_folder_and_move_files,
    get_indexes,
    get_speakers_id,
    match_index,
    names,
    refresh_embedders_folders,
)

i18n = I18nAuto()
>>>>>>> 9ba00f0e

default_weight = random.choice(names) if names else ""

with open(
    os.path.join("rvc", "lib", "tools", "tts_voices.json"), "r", encoding="utf-8"
) as file:
    tts_voices_data = json.load(file)

short_names = [voice.get("ShortName", "") for voice in tts_voices_data]


def process_input(file_path):
    try:
        with open(file_path, "r", encoding="utf-8") as file:
            file.read()
        gr.Info(f"The file has been loaded!")
        return file_path, file_path
    except UnicodeDecodeError:
        gr.Info(f"The file has to be in UTF-8 encoding.")
        return None, None


# TTS tab
def tts_tab():
    with gr.Column():
        with gr.Row():
            model_file = gr.Dropdown(
                label=i18n("Voice Model"),
                info=i18n("Select the voice model to use for the conversion."),
                choices=sorted(names, key=lambda path: os.path.getsize(path)),
                interactive=True,
                value=default_weight,
                allow_custom_value=True,
            )
            best_default_index_path = match_index(model_file.value)
            index_file = gr.Dropdown(
                label=i18n("Index File"),
                info=i18n("Select the index file to use for the conversion."),
                choices=get_indexes(),
                value=best_default_index_path,
                interactive=True,
                allow_custom_value=True,
            )
        with gr.Row():
            unload_button = gr.Button(i18n("Unload Voice"))
            refresh_button = gr.Button(i18n("Refresh"))

            unload_button.click(
                fn=lambda: (
                    {"value": "", "__type__": "update"},
                    {"value": "", "__type__": "update"},
                ),
                inputs=[],
                outputs=[model_file, index_file],
            )

            model_file.select(
                fn=lambda model_file_value: match_index(model_file_value),
                inputs=[model_file],
                outputs=[index_file],
            )

    gr.Markdown(
        i18n(
            f"Applio is a Speech-to-Speech conversion software, utilizing EdgeTTS as middleware for running the Text-to-Speech (TTS) component. Read more about it [here!](https://docs.applio.org/getting-started/tts#disclaimer)"
        )
    )
    tts_voice = gr.Dropdown(
        label=i18n("TTS Voices"),
        info=i18n("Select the TTS voice to use for the conversion."),
        choices=short_names,
        interactive=True,
        value=None,
    )

    tts_rate = gr.Slider(
        minimum=-100,
        maximum=100,
        step=1,
        label=i18n("TTS Speed"),
        info=i18n("Increase or decrease TTS speed"),
        value=0,
        interactive=True,
    )

    with gr.Tabs():
        with gr.Tab(label="Text to Speech"):
            tts_text = gr.Textbox(
                label=i18n("Text to Synthesize"),
                info=i18n("Enter the text to synthesize."),
                placeholder=i18n("Enter text to synthesize"),
                lines=3,
            )
        with gr.Tab(label="File to Speech"):
            txt_file = gr.File(
                label=i18n("Upload a .txt file"),
                type="filepath",
            )
            input_tts_path = gr.Textbox(
                label=i18n("Input path for text file"),
                placeholder=i18n(
                    "The path to the text file that contains content for text to speech."
                ),
                value="",
                interactive=True,
            )

    with gr.Accordion(i18n("Advanced Settings"), open=False):
        with gr.Column():
            output_tts_path = gr.Textbox(
                label=i18n("Output Path for TTS Audio"),
                placeholder=i18n("Enter output path"),
                value=os.path.join(os.getcwd(), "assets", "audios", "tts_output.wav"),
                interactive=True,
            )
            output_rvc_path = gr.Textbox(
                label=i18n("Output Path for RVC Audio"),
                placeholder=i18n("Enter output path"),
                value=os.path.join(os.getcwd(), "assets", "audios", "tts_rvc_output.wav"),
                interactive=True,
            )
            export_format = gr.Radio(
                label=i18n("Export Format"),
                info=i18n("Select the format to export the audio."),
                choices=["WAV", "MP3", "FLAC", "OGG", "M4A"],
                value="WAV",
                interactive=True,
            )
            sid = gr.Dropdown(
                label=i18n("Speaker ID"),
                info=i18n("Select the speaker ID to use for the conversion."),
                choices=get_speakers_id(model_file.value),
                value=0,
                interactive=True,
            )
            split_audio = gr.Checkbox(
                label=i18n("Split Audio"),
                info=i18n(
                    "Split the audio into chunks for inference to obtain better results in some cases."
                ),
                visible=True,
                value=False,
                interactive=True,
            )
            autotune = gr.Checkbox(
                label=i18n("Autotune"),
                info=i18n(
                    "Apply a soft autotune to your inferences, recommended for singing conversions."
                ),
                visible=True,
                value=False,
                interactive=True,
            )
            autotune_strength = gr.Slider(
                minimum=0,
                maximum=1,
                label=i18n("Autotune Strength"),
                info=i18n(
                    "Set the autotune strength - the more you increase it the more it will snap to the chromatic grid."
                ),
                visible=False,
                value=1,
                interactive=True,
            )
            clean_audio = gr.Checkbox(
                label=i18n("Clean Audio"),
                info=i18n(
                    "Clean your audio output using noise detection algorithms, recommended for speaking audios."
                ),
                visible=True,
                value=True,
                interactive=True,
            )
            clean_strength = gr.Slider(
                minimum=0,
                maximum=1,
                label=i18n("Clean Strength"),
                info=i18n(
                    "Set the clean-up level to the audio you want, the more you increase it the more it will clean up, but it is possible that the audio will be more compressed."
                ),
                visible=True,
                value=0.5,
                interactive=True,
            )
            upscale_audio = gr.Checkbox(
                label=i18n("Upscale Audio"),
                info=i18n(
                    "Upscale the audio to a higher quality, recommended for low-quality audios. (It could take longer to process the audio)"
                ),
                visible=True,
                value=False,
                interactive=True,
            )
            pitch = gr.Slider(
                minimum=-24,
                maximum=24,
                step=1,
                label=i18n("Pitch"),
                info=i18n(
                    "Set the pitch of the audio, the higher the value, the higher the pitch."
                ),
                value=0,
                interactive=True,
            )
            filter_radius = gr.Slider(
                minimum=0,
                maximum=7,
                label=i18n("Filter Radius"),
                info=i18n(
                    "If the number is greater than or equal to three, employing median filtering on the collected tone results has the potential to decrease respiration."
                ),
                value=3,
                step=1,
                interactive=True,
            )
            index_rate = gr.Slider(
                minimum=0,
                maximum=1,
                label=i18n("Search Feature Ratio"),
                info=i18n(
                    "Influence exerted by the index file; a higher value corresponds to greater influence. However, opting for lower values can help mitigate artifacts present in the audio."
                ),
                value=0.75,
                interactive=True,
            )
            rms_mix_rate = gr.Slider(
                minimum=0,
                maximum=1,
                label=i18n("Volume Envelope"),
                info=i18n(
                    "Substitute or blend with the volume envelope of the output. The closer the ratio is to 1, the more the output envelope is employed."
                ),
                value=1,
                interactive=True,
            )
            protect = gr.Slider(
                minimum=0,
                maximum=0.5,
                label=i18n("Protect Voiceless Consonants"),
                info=i18n(
                    "Safeguard distinct consonants and breathing sounds to prevent electro-acoustic tearing and other artifacts. Pulling the parameter to its maximum value of 0.5 offers comprehensive protection. However, reducing this value might decrease the extent of protection while potentially mitigating the indexing effect."
                ),
                value=0.5,
                interactive=True,
            )
            hop_length = gr.Slider(
                minimum=1,
                maximum=512,
                step=1,
                label=i18n("Hop Length"),
                info=i18n(
                    "Denotes the duration it takes for the system to transition to a significant pitch change. Smaller hop lengths require more time for inference but tend to yield higher pitch accuracy."
                ),
                value=128,
                interactive=True,
            )
            f0_method = gr.Radio(
                label=i18n("Pitch extraction algorithm"),
                info=i18n(
                    "Pitch extraction algorithm to use for the audio conversion. The default algorithm is rmvpe, which is recommended for most cases."
                ),
                choices=[
                    "crepe",
                    "crepe-tiny",
                    "rmvpe",
                    "fcpe",
                    "hybrid[rmvpe+fcpe]",
                ],
                value="rmvpe",
                interactive=True,
            )
            embedder_model = gr.Radio(
                label=i18n("Embedder Model"),
                info=i18n("Model used for learning speaker embedding."),
                choices=[
                    "contentvec",
                    "chinese-hubert-base",
                    "japanese-hubert-base",
                    "korean-hubert-base",
                    "custom",
                ],
                value="contentvec",
                interactive=True,
            )
            with gr.Column(visible=False) as embedder_custom:
                with gr.Accordion(i18n("Custom Embedder"), open=True):
                    with gr.Row():
                        embedder_model_custom = gr.Dropdown(
                            label=i18n("Select Custom Embedder"),
                            choices=refresh_embedders_folders(),
                            interactive=True,
                            allow_custom_value=True,
                        )
                        refresh_embedders_button = gr.Button(i18n("Refresh embedders"))
                    folder_name_input = gr.Textbox(
                        label=i18n("Folder Name"), interactive=True
                    )
                    with gr.Row():
                        bin_file_upload = gr.File(
                            label=i18n("Upload .bin"),
                            type="filepath",
                            interactive=True,
                        )
                        config_file_upload = gr.File(
                            label=i18n("Upload .json"),
                            type="filepath",
                            interactive=True,
                        )
                    move_files_button = gr.Button(
                        i18n("Move files to custom embedder folder")
                    )
            f0_file = gr.File(
                label=i18n(
                    "The f0 curve represents the variations in the base frequency of a voice over time, showing how pitch rises and falls."
                ),
                visible=True,
            )

    convert_button = gr.Button(i18n("Convert"))

    with gr.Row():
        vc_output1 = gr.Textbox(
            label=i18n("Output Information"),
            info=i18n("The output information will be displayed here."),
        )
        vc_output2 = gr.Audio(label=i18n("Export Audio"))

    def toggle_visible(checkbox):
        return {"visible": checkbox, "__type__": "update"}

    def toggle_visible_embedder_custom(embedder_model):
        if embedder_model == "custom":
            return {"visible": True, "__type__": "update"}
        return {"visible": False, "__type__": "update"}

    autotune.change(
        fn=toggle_visible,
        inputs=[autotune],
        outputs=[autotune_strength],
    )
    clean_audio.change(
        fn=toggle_visible,
        inputs=[clean_audio],
        outputs=[clean_strength],
    )
    refresh_button.click(
        fn=change_choices,
        inputs=[model_file],
        outputs=[model_file, index_file, sid],
    )
    txt_file.upload(
        fn=process_input,
        inputs=[txt_file],
        outputs=[input_tts_path, txt_file],
    )
    embedder_model.change(
        fn=toggle_visible_embedder_custom,
        inputs=[embedder_model],
        outputs=[embedder_custom],
    )
    move_files_button.click(
        fn=create_folder_and_move_files,
        inputs=[folder_name_input, bin_file_upload, config_file_upload],
        outputs=[],
    )
    refresh_embedders_button.click(
        fn=lambda: gr.update(choices=refresh_embedders_folders()),
        inputs=[],
        outputs=[embedder_model_custom],
    )
    convert_button.click(
        fn=run_tts_script,
        inputs=[
            input_tts_path,
            tts_text,
            tts_voice,
            tts_rate,
            pitch,
            filter_radius,
            index_rate,
            rms_mix_rate,
            protect,
            hop_length,
            f0_method,
            output_tts_path,
            output_rvc_path,
            model_file,
            index_file,
            split_audio,
            autotune,
            autotune_strength,
            clean_audio,
            clean_strength,
            export_format,
            upscale_audio,
            f0_file,
            embedder_model,
            embedder_model_custom,
            sid,
        ],
        outputs=[vc_output1, vc_output2],
    )<|MERGE_RESOLUTION|>--- conflicted
+++ resolved
@@ -5,75 +5,9 @@
 
 import gradio as gr
 
-sys.path.append(os.getcwd())
-
-<<<<<<< HEAD
-model_root = os.path.join(os.getcwd(), "logs")
-model_root_relative = os.path.relpath(model_root, os.getcwd())
-custom_embedder_root = os.path.join(
-    os.getcwd(), "rvc", "models", "embedders", "embedders_custom"
-)
-
-os.makedirs(custom_embedder_root, exist_ok=True)
-
-custom_embedder_root_relative = os.path.relpath(custom_embedder_root, os.getcwd())
-
-names = [
-    os.path.join(root, file)
-    for root, _, files in os.walk(model_root_relative, topdown=False)
-    for file in files
-    if (
-        file.endswith((".pth", ".onnx"))
-        and not (file.startswith("G_") or file.startswith("D_"))
-    )
-]
-
-indexes_list = [
-    os.path.join(root, name)
-    for root, _, files in os.walk(model_root_relative, topdown=False)
-    for name in files
-    if name.endswith(".index") and "trained" not in name
-]
-
-custom_embedders = [
-    os.path.join(dirpath, filename)
-    for dirpath, _, filenames in os.walk(custom_embedder_root_relative)
-    for filename in filenames
-    if filename.endswith(".pt")
-]
-
-
-def change_choices():
-    names = [
-        os.path.join(root, file)
-        for root, _, files in os.walk(model_root_relative, topdown=False)
-        for file in files
-        if (
-            file.endswith((".pth", ".onnx"))
-            and not (file.startswith("G_") or file.startswith("D_"))
-        )
-    ]
-
-    indexes_list = [
-        os.path.join(root, name)
-        for root, _, files in os.walk(model_root_relative, topdown=False)
-        for name in files
-        if name.endswith(".index") and "trained" not in name
-    ]
-
-    custom_embedders = [
-        os.path.join(dirpath, filename)
-        for dirpath, _, filenames in os.walk(custom_embedder_root_relative)
-        for filename in filenames
-        if filename.endswith(".pt")
-    ]
-    return (
-        {"choices": sorted(names), "__type__": "update"},
-        {"choices": sorted(indexes_list), "__type__": "update"},
-        {"choices": sorted(custom_embedders), "__type__": "update"},
-        {"choices": sorted(custom_embedders), "__type__": "update"},
-    )
-=======
+now_dir = os.getcwd()
+sys.path.append(now_dir)
+
 from assets.i18n.i18n import I18nAuto
 from core import run_tts_script
 from tabs.inference.inference import (
@@ -87,7 +21,6 @@
 )
 
 i18n = I18nAuto()
->>>>>>> 9ba00f0e
 
 default_weight = random.choice(names) if names else ""
 
@@ -200,13 +133,13 @@
             output_tts_path = gr.Textbox(
                 label=i18n("Output Path for TTS Audio"),
                 placeholder=i18n("Enter output path"),
-                value=os.path.join(os.getcwd(), "assets", "audios", "tts_output.wav"),
+                value=os.path.join(now_dir, "assets", "audios", "tts_output.wav"),
                 interactive=True,
             )
             output_rvc_path = gr.Textbox(
                 label=i18n("Output Path for RVC Audio"),
                 placeholder=i18n("Enter output path"),
-                value=os.path.join(os.getcwd(), "assets", "audios", "tts_rvc_output.wav"),
+                value=os.path.join(now_dir, "assets", "audios", "tts_rvc_output.wav"),
                 interactive=True,
             )
             export_format = gr.Radio(
